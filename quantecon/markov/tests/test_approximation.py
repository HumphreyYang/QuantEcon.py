--- conflicted
+++ resolved
@@ -3,12 +3,8 @@
 
 """
 import numpy as np
-<<<<<<< HEAD
 import pytest
-from quantecon.markov import tauchen, rouwenhorst
-=======
 from quantecon.markov import tauchen, rouwenhorst, discrete_var
->>>>>>> 740cf739
 from numpy.testing import assert_, assert_allclose
 
 
