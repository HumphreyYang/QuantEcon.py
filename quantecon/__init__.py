--- conflicted
+++ resolved
@@ -8,12 +8,9 @@
 	raise ImportError("Cannot import numba from current anaconda distribution. Please run `conda install numba` to install the latest version.")
 
 #-Modules-#
-<<<<<<< HEAD
 from . import game_theory
-=======
 from . import quad
 from . import random
->>>>>>> 9ac6bf14
 
 #-Objects-#
 from .compute_fp import compute_fixed_point
